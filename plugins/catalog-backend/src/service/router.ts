/*
 * Copyright 2020 Spotify AB
 *
 * Licensed under the Apache License, Version 2.0 (the "License");
 * you may not use this file except in compliance with the License.
 * You may obtain a copy of the License at
 *
 *     http://www.apache.org/licenses/LICENSE-2.0
 *
 * Unless required by applicable law or agreed to in writing, software
 * distributed under the License is distributed on an "AS IS" BASIS,
 * WITHOUT WARRANTIES OR CONDITIONS OF ANY KIND, either express or implied.
 * See the License for the specific language governing permissions and
 * limitations under the License.
 */

import { errorHandler } from '@backstage/backend-common';
import {
  locationSpecSchema,
  analyzeLocationSchema,
} from '@backstage/catalog-model';
import type { Entity } from '@backstage/catalog-model';
import express from 'express';
import Router from 'express-promise-router';
import { Logger } from 'winston';
import yn from 'yn';
import { EntitiesCatalog, LocationsCatalog } from '../catalog';
<<<<<<< HEAD
import { LocationAnalyzer, HigherOrderOperation } from '../ingestion/types';
import {
  translateQueryToEntityFilters,
  translateQueryToFieldMapper,
} from './filterQuery';
=======
import { HigherOrderOperation } from '../ingestion/types';
import { EntityFilters } from './EntityFilters';
import { translateQueryToFieldMapper } from './filterQuery';
>>>>>>> 019c67a0
import { requireRequestBody, validateRequestBody } from './util';

export interface RouterOptions {
  entitiesCatalog?: EntitiesCatalog;
  locationsCatalog?: LocationsCatalog;
  higherOrderOperation?: HigherOrderOperation;
  locationAnalyzer?: LocationAnalyzer;
  logger: Logger;
}

export async function createRouter(
  options: RouterOptions,
): Promise<express.Router> {
  const {
    entitiesCatalog,
    locationsCatalog,
    higherOrderOperation,
    locationAnalyzer,
  } = options;

  const router = Router();
  router.use(express.json());

  if (entitiesCatalog) {
    router
      .get('/entities', async (req, res) => {
        const filter = EntityFilters.ofQuery(req.query);
        const fieldMapper = translateQueryToFieldMapper(req.query);
        const entities = await entitiesCatalog.entities(filter);
        res.status(200).send(entities.map(fieldMapper));
      })
      .post('/entities', async (req, res) => {
        const body = await requireRequestBody(req);
        const [result] = await entitiesCatalog.batchAddOrUpdateEntities([
          { entity: body as Entity, relations: [] },
        ]);
        const [entity] = await entitiesCatalog.entities(
          EntityFilters.ofMatchers({ 'metadata.uid': result.entityId }),
        );
        res.status(200).send(entity);
      })
      .get('/entities/by-uid/:uid', async (req, res) => {
        const { uid } = req.params;
        const entities = await entitiesCatalog.entities(
          EntityFilters.ofMatchers({ 'metadata.uid': uid }),
        );
        if (!entities.length) {
          res.status(404).send(`No entity with uid ${uid}`);
        }
        res.status(200).send(entities[0]);
      })
      .delete('/entities/by-uid/:uid', async (req, res) => {
        const { uid } = req.params;
        await entitiesCatalog.removeEntityByUid(uid);
        res.status(204).send();
      })
      .get('/entities/by-name/:kind/:namespace/:name', async (req, res) => {
        const { kind, namespace, name } = req.params;
        const entities = await entitiesCatalog.entities(
          EntityFilters.ofMatchers({
            kind: kind,
            'metadata.namespace': namespace,
            'metadata.name': name,
          }),
        );
        if (!entities.length) {
          res
            .status(404)
            .send(
              `No entity with kind ${kind} namespace ${namespace} name ${name}`,
            );
        }
        res.status(200).send(entities[0]);
      });
  }

  if (higherOrderOperation) {
    router.post('/locations', async (req, res) => {
      const input = await validateRequestBody(req, locationSpecSchema);
      const dryRun = yn(req.query.dryRun, { default: false });
      const output = await higherOrderOperation.addLocation(input, { dryRun });
      res.status(201).send(output);
    });
  }

  if (locationsCatalog) {
    router
      .get('/locations', async (_req, res) => {
        const output = await locationsCatalog.locations();
        res.status(200).send(output);
      })
      .get('/locations/:id/history', async (req, res) => {
        const { id } = req.params;
        const output = await locationsCatalog.locationHistory(id);
        res.status(200).send(output);
      })
      .get('/locations/:id', async (req, res) => {
        const { id } = req.params;
        const output = await locationsCatalog.location(id);
        res.status(200).send(output);
      })
      .delete('/locations/:id', async (req, res) => {
        const { id } = req.params;
        await locationsCatalog.removeLocation(id);
        res.status(204).send();
      });
  }

  if (locationAnalyzer) {
    router.post('/analyze-location', async (req, res) => {
      const input = await validateRequestBody(req, analyzeLocationSchema);
      const output = await locationAnalyzer.generateConfig(input);
      res.status(200).send(output);
    });
  }

  router.use(errorHandler());
  return router;
}<|MERGE_RESOLUTION|>--- conflicted
+++ resolved
@@ -25,17 +25,9 @@
 import { Logger } from 'winston';
 import yn from 'yn';
 import { EntitiesCatalog, LocationsCatalog } from '../catalog';
-<<<<<<< HEAD
 import { LocationAnalyzer, HigherOrderOperation } from '../ingestion/types';
-import {
-  translateQueryToEntityFilters,
-  translateQueryToFieldMapper,
-} from './filterQuery';
-=======
-import { HigherOrderOperation } from '../ingestion/types';
+import { translateQueryToFieldMapper } from './filterQuery';
 import { EntityFilters } from './EntityFilters';
-import { translateQueryToFieldMapper } from './filterQuery';
->>>>>>> 019c67a0
 import { requireRequestBody, validateRequestBody } from './util';
 
 export interface RouterOptions {
