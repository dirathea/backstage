/*
 * Copyright 2020 Spotify AB
 *
 * Licensed under the Apache License, Version 2.0 (the "License");
 * you may not use this file except in compliance with the License.
 * You may obtain a copy of the License at
 *
 *     http://www.apache.org/licenses/LICENSE-2.0
 *
 * Unless required by applicable law or agreed to in writing, software
 * distributed under the License is distributed on an "AS IS" BASIS,
 * WITHOUT WARRANTIES OR CONDITIONS OF ANY KIND, either express or implied.
 * See the License for the specific language governing permissions and
 * limitations under the License.
 */

import { NotFoundError } from '@backstage/backend-common';
import { Entity } from '@backstage/catalog-model';
import lodash from 'lodash';
import { EntitiesCatalog } from './types';

export class StaticEntitiesCatalog implements EntitiesCatalog {
  private _entities: Entity[];

  constructor(entities: Entity[]) {
    this._entities = entities;
  }

  async entities(): Promise<Entity[]> {
    return lodash.cloneDeep(this._entities);
  }

  async entityByUid(uid: string): Promise<Entity | undefined> {
<<<<<<< HEAD
    const item = this._entities.find(e => uid === e.metadata?.uid);
=======
    const item = this._entities.find(e => uid === e.metadata.uid);
>>>>>>> 21120954
    if (!item) {
      throw new NotFoundError('Entity cannot be found');
    }
    return lodash.cloneDeep(item);
  }

  async entityByName(
    kind: string,
    name: string,
    namespace: string | undefined,
  ): Promise<Entity | undefined> {
    const item = this._entities.find(
      e =>
        kind === e.kind &&
        name === e.metadata.name &&
        namespace === e.metadata.namespace,
    );
    if (!item) {
      throw new NotFoundError('Entity cannot be found');
    }
    return lodash.cloneDeep(item);
  }
}<|MERGE_RESOLUTION|>--- conflicted
+++ resolved
@@ -31,11 +31,7 @@
   }
 
   async entityByUid(uid: string): Promise<Entity | undefined> {
-<<<<<<< HEAD
-    const item = this._entities.find(e => uid === e.metadata?.uid);
-=======
     const item = this._entities.find(e => uid === e.metadata.uid);
->>>>>>> 21120954
     if (!item) {
       throw new NotFoundError('Entity cannot be found');
     }
