/*
 * Copyright 2021 The Backstage Authors
 *
 * Licensed under the Apache License, Version 2.0 (the "License");
 * you may not use this file except in compliance with the License.
 * You may obtain a copy of the License at
 *
 *     http://www.apache.org/licenses/LICENSE-2.0
 *
 * Unless required by applicable law or agreed to in writing, software
 * distributed under the License is distributed on an "AS IS" BASIS,
 * WITHOUT WARRANTIES OR CONDITIONS OF ANY KIND, either express or implied.
 * See the License for the specific language governing permissions and
 * limitations under the License.
 */

import { createApiRef } from '@backstage/core-plugin-api';

export type BuildStatus = 'succeeded' | 'failed' | 'stopped';

export type BuildItem = {
  userid: string;
  warningCount: number;
  duration: number;
  startTimestamp: string;
  isCi: boolean;
  startTimestampMicroseconds: number;
  category: string;
  endTimestampMicroseconds: number;
  day: string;
  compilationEndTimestamp: string;
  tag: string;
  projectName: string;
  compilationEndTimestampMicroseconds: number;
  errorCount: number;
  id: string;
  buildStatus: BuildStatus;
  compilationDuration: number;
  schema: string;
  compiledCount: number;
  endTimestamp: string;
  userid256: string;
  machineName: string;
  wasSuspended: boolean;
};

export type BuildsResult = {
  items: BuildItem[];
  metadata: {
    per: number;
    total: number;
    page: number;
  };
};

<<<<<<< HEAD
export interface XCMetricsApi {
  getBuilds(limit?: number): Promise<BuildItem[]>;
=======
export interface XcmetricsApi {
  getBuilds(): Promise<BuildItem[]>;
>>>>>>> 10203417
}

export const xcmetricsApiRef = createApiRef<XcmetricsApi>({
  id: 'plugin.xcmetrics.api',
  description: 'Used by the XCMetrics plugin to make requests',
});<|MERGE_RESOLUTION|>--- conflicted
+++ resolved
@@ -53,13 +53,8 @@
   };
 };
 
-<<<<<<< HEAD
-export interface XCMetricsApi {
-  getBuilds(limit?: number): Promise<BuildItem[]>;
-=======
 export interface XcmetricsApi {
   getBuilds(): Promise<BuildItem[]>;
->>>>>>> 10203417
 }
 
 export const xcmetricsApiRef = createApiRef<XcmetricsApi>({
