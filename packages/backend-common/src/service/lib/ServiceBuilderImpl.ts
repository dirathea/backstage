/*
 * Copyright 2020 Spotify AB
 *
 * Licensed under the Apache License, Version 2.0 (the "License");
 * you may not use this file except in compliance with the License.
 * You may obtain a copy of the License at
 *
 *     http://www.apache.org/licenses/LICENSE-2.0
 *
 * Unless required by applicable law or agreed to in writing, software
 * distributed under the License is distributed on an "AS IS" BASIS,
 * WITHOUT WARRANTIES OR CONDITIONS OF ANY KIND, either express or implied.
 * See the License for the specific language governing permissions and
 * limitations under the License.
 */

import { Config } from '@backstage/config';
import compression from 'compression';
import cors from 'cors';
import express, { Router } from 'express';
import helmet, { HelmetOptions } from 'helmet';
import * as http from 'http';
import url from 'url';
import stoppable from 'stoppable';
import { Logger } from 'winston';
import { useHotCleanup } from '../../hot';
import { getRootLogger } from '../../logging';
import {
  errorHandler,
  notFoundHandler,
  requestLoggingHandler,
} from '../../middleware';
import { ServiceBuilder } from '../types';
import {
  CspOptions,
  HttpsSettings,
  readBaseOptions,
  readCorsOptions,
  readCspOptions,
  readHttpsSettings,
} from './config';
import { createHttpServer, createHttpsServer } from './hostFactory';
import { Server as WebSocketServer } from 'ws';

export const DEFAULT_PORT = 7000;
// '' is express default, which listens to all interfaces
const DEFAULT_HOST = '';
// taken from the helmet source code - don't seem to be exported
const DEFAULT_CSP = {
  'default-src': ["'self'"],
  'base-uri': ["'self'"],
  'block-all-mixed-content': [],
  'font-src': ["'self'", 'https:', 'data:'],
  'frame-ancestors': ["'self'"],
  'img-src': ["'self'", 'data:'],
  'object-src': ["'none'"],
  'script-src': ["'self'", "'unsafe-eval'"],
  'script-src-attr': ["'none'"],
  'style-src': ["'self'", 'https:', "'unsafe-inline'"],
  'upgrade-insecure-requests': [] as string[],
};

export class ServiceBuilderImpl implements ServiceBuilder {
  private port: number | undefined;
  private host: string | undefined;
  private logger: Logger | undefined;
  private corsOptions: cors.CorsOptions | undefined;
  private cspOptions: Record<string, string[] | false> | undefined;
  private httpsSettings: HttpsSettings | undefined;
  private routers: [string, Router][] = [];
  private webSockets: [string, WebSocketServer][] = [];
  // Reference to the module where builder is created - needed for hot module
  // reloading
  private module: NodeModule;

  constructor(moduleRef: NodeModule) {
    this.module = moduleRef;
  }

  loadConfig(config: Config): ServiceBuilder {
    const backendConfig = config.getOptionalConfig('backend');
    if (!backendConfig) {
      return this;
    }

    const baseOptions = readBaseOptions(backendConfig);
    if (baseOptions.listenPort) {
      this.port =
        typeof baseOptions.listenPort === 'string'
          ? parseInt(baseOptions.listenPort, 10)
          : baseOptions.listenPort;
    }
    if (baseOptions.listenHost) {
      this.host = baseOptions.listenHost;
    }

    const corsOptions = readCorsOptions(backendConfig);
    if (corsOptions) {
      this.corsOptions = corsOptions;
    }

    const cspOptions = readCspOptions(backendConfig);
    if (cspOptions) {
      this.cspOptions = cspOptions;
    }

    const httpsSettings = readHttpsSettings(backendConfig);
    if (httpsSettings) {
      this.httpsSettings = httpsSettings;
    }

    return this;
  }

  setPort(port: number): ServiceBuilder {
    this.port = port;
    return this;
  }

  setHost(host: string): ServiceBuilder {
    this.host = host;
    return this;
  }

  setLogger(logger: Logger): ServiceBuilder {
    this.logger = logger;
    return this;
  }

  setHttpsSettings(settings: HttpsSettings): ServiceBuilder {
    this.httpsSettings = settings;
    return this;
  }

  enableCors(options: cors.CorsOptions): ServiceBuilder {
    this.corsOptions = options;
    return this;
  }

  setCsp(options: CspOptions): ServiceBuilder {
    this.cspOptions = options;
    return this;
  }

  addRouter(root: string, router: Router): ServiceBuilder {
    this.routers.push([root, router]);
    return this;
  }

<<<<<<< HEAD
  addWebSocket(path: string, server: WebSocketServer): ServiceBuilder {
    this.webSockets.push([path, server]);
    return this;
  }

  start(): Promise<http.Server> {
=======
  async start(): Promise<http.Server> {
>>>>>>> d7b44f93
    const app = express();
    const {
      port,
      host,
      logger,
      corsOptions,
      httpsSettings,
      helmetOptions,
    } = this.getOptions();

    app.use(helmet(helmetOptions));
    if (corsOptions) {
      app.use(cors(corsOptions));
    }
    app.use(compression());
    app.use(requestLoggingHandler());
    for (const [root, route] of this.routers) {
      app.use(root, route);
    }
    app.use(notFoundHandler());
    app.use(errorHandler());

    const server: http.Server = httpsSettings
      ? await createHttpsServer(app, httpsSettings, logger)
      : createHttpServer(app, logger);

    return new Promise((resolve, reject) => {
      app.on('error', e => {
        logger.error(`Failed to start up on port ${port}, ${e}`);
        reject(e);
      });

<<<<<<< HEAD
      const server: http.Server = httpsSettings
        ? createHttpsServer(app, httpsSettings, logger)
        : createHttpServer(app, logger);

      if (this.webSockets.length) {
        server.on('upgrade', (request, socket, head) => {
          const { pathname } = url.parse(request.url);

          for (let i = 0; i < this.webSockets.length; i++) {
            const [path, wss] = this.webSockets[i];
            if (pathname === path) {
              wss.handleUpgrade(request, socket, head, ws => {
                wss.emit('connection', ws, request);
              });
            }
            return;
          }

          socket.destroy();
        });
      }

=======
>>>>>>> d7b44f93
      const stoppableServer = stoppable(
        server.listen(port, host, () => {
          logger.info(`Listening on ${host}:${port}`);
        }),
        0,
      );

      useHotCleanup(this.module, () =>
        stoppableServer.stop((e: any) => {
          if (e) console.error(e);
        }),
      );

      resolve(stoppableServer);
    });
  }

  private getOptions(): {
    port: number;
    host: string;
    logger: Logger;
    corsOptions?: cors.CorsOptions;
    httpsSettings?: HttpsSettings;
    helmetOptions: HelmetOptions;
  } {
    return {
      port: this.port ?? DEFAULT_PORT,
      host: this.host ?? DEFAULT_HOST,
      logger: this.logger ?? getRootLogger(),
      corsOptions: this.corsOptions,
      httpsSettings: this.httpsSettings,
      helmetOptions: {
        contentSecurityPolicy: {
          directives: applyCspDirectives(this.cspOptions),
        },
      },
    };
  }
}

export function applyCspDirectives(
  directives: Record<string, string[] | false> | undefined,
): CspOptions | undefined {
  const result: CspOptions = { ...DEFAULT_CSP };

  if (directives) {
    for (const [key, value] of Object.entries(directives)) {
      if (value === false) {
        delete result[key];
      } else {
        result[key] = value;
      }
    }
  }

  return result;
}<|MERGE_RESOLUTION|>--- conflicted
+++ resolved
@@ -147,16 +147,12 @@
     return this;
   }
 
-<<<<<<< HEAD
   addWebSocket(path: string, server: WebSocketServer): ServiceBuilder {
     this.webSockets.push([path, server]);
     return this;
   }
 
-  start(): Promise<http.Server> {
-=======
   async start(): Promise<http.Server> {
->>>>>>> d7b44f93
     const app = express();
     const {
       port,
@@ -179,19 +175,14 @@
     app.use(notFoundHandler());
     app.use(errorHandler());
 
-    const server: http.Server = httpsSettings
-      ? await createHttpsServer(app, httpsSettings, logger)
-      : createHttpServer(app, logger);
-
-    return new Promise((resolve, reject) => {
+    return new Promise(async (resolve, reject) => {
       app.on('error', e => {
         logger.error(`Failed to start up on port ${port}, ${e}`);
         reject(e);
       });
 
-<<<<<<< HEAD
       const server: http.Server = httpsSettings
-        ? createHttpsServer(app, httpsSettings, logger)
+        ? await createHttpsServer(app, httpsSettings, logger)
         : createHttpServer(app, logger);
 
       if (this.webSockets.length) {
@@ -212,8 +203,6 @@
         });
       }
 
-=======
->>>>>>> d7b44f93
       const stoppableServer = stoppable(
         server.listen(port, host, () => {
           logger.info(`Listening on ${host}:${port}`);
